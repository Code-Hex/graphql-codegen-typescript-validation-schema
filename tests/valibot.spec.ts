import { buildSchema } from 'graphql';

import { plugin } from '../src/index';

describe('valibot', () => {
  it('non-null and defined', async () => {
    const schema = buildSchema(/* GraphQL */ `
      input PrimitiveInput {
        a: ID!
        b: String!
        c: Boolean!
        d: Int!
        e: Float!
      }
    `);
    const scalars = {
      ID: 'string',
    }
    const result = await plugin(schema, [], { schema: 'valibot', scalars }, {});
    expect(result.content).toMatchInlineSnapshot(`
      "

      export function PrimitiveInputSchema(): v.GenericSchema<PrimitiveInput> {
        return v.object({
          a: v.string(),
          b: v.string(),
          c: v.boolean(),
          d: v.number(),
          e: v.number()
        })
      }
      "
    `);
  })
  it('nullish', async () => {
    const schema = buildSchema(/* GraphQL */ `
      input PrimitiveInput {
        a: ID
        b: String
        c: Boolean
        d: Int
        e: Float
        z: String! # no defined check
      }
    `);
    const scalars = {
      ID: 'string',
    }
    const result = await plugin(schema, [], { schema: 'valibot', scalars }, {});
    expect(result.content).toMatchInlineSnapshot(`
      "

      export function PrimitiveInputSchema(): v.GenericSchema<PrimitiveInput> {
        return v.object({
          a: v.nullish(v.string()),
          b: v.nullish(v.string()),
          c: v.nullish(v.boolean()),
          d: v.nullish(v.number()),
          e: v.nullish(v.number()),
          z: v.string()
        })
      }
      "
    `);
  })
  it('array', async () => {
    const schema = buildSchema(/* GraphQL */ `
      input PrimitiveInput {
        a: [String]
        b: [String!]
        c: [String!]!
        d: [[String]]
        e: [[String]!]
        f: [[String]!]!
      }
    `);
    const scalars = undefined
    const result = await plugin(schema, [], { schema: 'valibot', scalars }, {});
    expect(result.content).toMatchInlineSnapshot(`
      "

      export function PrimitiveInputSchema(): v.GenericSchema<PrimitiveInput> {
        return v.object({
          a: v.nullish(v.array(v.nullable(v.string()))),
          b: v.nullish(v.array(v.string())),
          c: v.array(v.string()),
          d: v.nullish(v.array(v.nullish(v.array(v.nullable(v.string()))))),
          e: v.nullish(v.array(v.array(v.nullable(v.string())))),
          f: v.array(v.array(v.nullable(v.string())))
        })
      }
      "
    `);
  })
  it('ref input object', async () => {
    const schema = buildSchema(/* GraphQL */ `
      input AInput {
        b: BInput!
      }
      input BInput {
        c: CInput!
      }
      input CInput {
        a: AInput!
      }
    `);
    const scalars = undefined
    const result = await plugin(schema, [], { schema: 'valibot', scalars }, {});
    expect(result.content).toMatchInlineSnapshot(`
      "

      export function AInputSchema(): v.GenericSchema<AInput> {
        return v.object({
          b: v.lazy(() => BInputSchema())
        })
      }

      export function BInputSchema(): v.GenericSchema<BInput> {
        return v.object({
          c: v.lazy(() => CInputSchema())
        })
      }

      export function CInputSchema(): v.GenericSchema<CInput> {
        return v.object({
          a: v.lazy(() => AInputSchema())
        })
      }
      "
    `);
  })
  it('nested input object', async () => {
    const schema = buildSchema(/* GraphQL */ `
      input NestedInput {
        child: NestedInput
        childrens: [NestedInput]
      }
    `);
    const scalars = undefined
    const result = await plugin(schema, [], { schema: 'valibot', scalars }, {});

    expect(result.content).toMatchInlineSnapshot(`
      "

      export function NestedInputSchema(): v.GenericSchema<NestedInput> {
        return v.object({
          child: v.lazy(() => v.nullish(NestedInputSchema())),
          childrens: v.nullish(v.array(v.lazy(() => v.nullable(NestedInputSchema()))))
        })
      }
      "
    `)
  })
  it('enum', async () => {
    const schema = buildSchema(/* GraphQL */ `
      enum PageType {
        PUBLIC
        BASIC_AUTH
      }
      input PageInput {
        pageType: PageType!
      }
    `);
    const scalars = undefined
    const result = await plugin(schema, [], { schema: 'valibot', scalars }, {});
    expect(result.content).toMatchInlineSnapshot(`
      "
      export const PageTypeSchema = v.enum_(PageType);

      export function PageInputSchema(): v.GenericSchema<PageInput> {
        return v.object({
          pageType: PageTypeSchema
        })
      }
      "
    `);
  })
  it('camelcase', async () => {
    const schema = buildSchema(/* GraphQL */ `
      input HTTPInput {
        method: HTTPMethod
        url: URL!
      }
      enum HTTPMethod {
        GET
        POST
      }
      scalar URL # unknown scalar, should be any
    `);
    const scalars = undefined
    const result = await plugin(schema, [], { schema: 'valibot', scalars }, {});
    expect(result.content).toMatchInlineSnapshot(`
      "
      export const HttpMethodSchema = v.enum_(HttpMethod);

      export function HttpInputSchema(): v.GenericSchema<HttpInput> {
        return v.object({
          method: v.nullish(HttpMethodSchema),
          url: v.any()
        })
      }
      "
    `);
  })
  it('with scalars', async () => {
    const schema = buildSchema(/* GraphQL */ `
      input Say {
        phrase: Text!
        times: Count!
      }
      scalar Count
      scalar Text
    `);
    const result = await plugin(
      schema,
      [],
      {
        schema: 'valibot',
        scalars: {
          Text: 'string',
          Count: 'number',
        },
      },
      {},
    );
    expect(result.content).toMatchInlineSnapshot(`
      "

      export function SaySchema(): v.GenericSchema<Say> {
        return v.object({
          phrase: v.string(),
          times: v.number()
        })
      }
      "
    `);
  });
  it('with importFrom', async () => {
    const schema = buildSchema(/* GraphQL */ `
      input Say {
        phrase: String!
      }
    `);
    const result = await plugin(
      schema,
      [],
      {
        schema: 'valibot',
        importFrom: './types',
      },
      {},
    );
    expect(result.prepend).toMatchInlineSnapshot(`
      [
        "import * as v from 'valibot'",
        "import { Say } from './types'",
      ]
    `);
    expect(result.content).toMatchInlineSnapshot(`
      "

      export function SaySchema(): v.GenericSchema<Say> {
        return v.object({
          phrase: v.string()
        })
      }
      "
    `);
  });
  it('with importFrom & useTypeImports', async () => {
    const schema = buildSchema(/* GraphQL */ `
      input Say {
        phrase: String!
      }
    `);
    const result = await plugin(
      schema,
      [],
      {
        schema: 'valibot',
        importFrom: './types',
        useTypeImports: true,
      },
      {},
    );
    expect(result.prepend).toMatchInlineSnapshot(`
      [
        "import * as v from 'valibot'",
        "import type { Say } from './types'",
      ]
    `);
    expect(result.content).toMatchInlineSnapshot(`
      "

      export function SaySchema(): v.GenericSchema<Say> {
        return v.object({
          phrase: v.string()
        })
      }
      "
    `);
  });
  it('with enumsAsTypes', async () => {
    const schema = buildSchema(/* GraphQL */ `
      enum PageType {
        PUBLIC
        BASIC_AUTH
      }
    `);
    const result = await plugin(
      schema,
      [],
      {
        schema: 'valibot',
        enumsAsTypes: true,
      },
      {},
    );
    expect(result.content).toMatchInlineSnapshot(`
      "
      export const PageTypeSchema = v.picklist([\'PUBLIC\', \'BASIC_AUTH\']);
      "
    `);
  });
  it('with notAllowEmptyString', async () => {
    const schema = buildSchema(/* GraphQL */ `
      input PrimitiveInput {
        a: ID!
        b: String!
        c: Boolean!
        d: Int!
        e: Float!
      }
    `);
    const result = await plugin(
      schema,
      [],
      {
        schema: 'valibot',
        notAllowEmptyString: true,
        scalars: {
          ID: 'string',
        },
      },
      {},
    );
    expect(result.content).toMatchInlineSnapshot(`
      "

      export function PrimitiveInputSchema(): v.GenericSchema<PrimitiveInput> {
        return v.object({
          a: v.pipe(v.string(), v.minLength(1)),
          b: v.pipe(v.string(), v.minLength(1)),
          c: v.boolean(),
          d: v.number(),
          e: v.number()
        })
      }
      "
    `)
  })
  it('with notAllowEmptyString issue #386', async () => {
    const schema = buildSchema(/* GraphQL */ `
      input InputOne {
        field: InputNested!
      }

      input InputNested {
        field: String!
      }
    `);
    const result = await plugin(
      schema,
      [],
      {
        schema: 'valibot',
        notAllowEmptyString: true,
        scalars: {
          ID: 'string',
        },
      },
      {},
    );
    expect(result.content).toMatchInlineSnapshot(`
      "

      export function InputOneSchema(): v.GenericSchema<InputOne> {
        return v.object({
          field: v.lazy(() => InputNestedSchema())
        })
      }

      export function InputNestedSchema(): v.GenericSchema<InputNested> {
        return v.object({
          field: v.pipe(v.string(), v.minLength(1))
        })
      }
      "
    `)
  })
  it('with scalarSchemas', async () => {
    const schema = buildSchema(/* GraphQL */ `
      input ScalarsInput {
        date: Date!
        email: Email
        str: String!
      }
      scalar Date
      scalar Email
    `);
    const result = await plugin(
      schema,
      [],
      {
        schema: 'valibot',
        scalarSchemas: {
          Date: 'v.date()',
          Email: 'v.string([v.email()])',
        },
      },
      {},
    );
    expect(result.content).toMatchInlineSnapshot(`
      "

      export function ScalarsInputSchema(): v.GenericSchema<ScalarsInput> {
        return v.object({
          date: v.date(),
          email: v.nullish(v.string([v.email()])),
          str: v.string()
        })
      }
      "
    `)
  });
<<<<<<< HEAD

  it('with defaultScalarTypeSchema', async () => {
    const schema = buildSchema(/* GraphQL */ `
      input ScalarsInput {
        date: Date!
        email: Email
        str: String!
      }
      scalar Date
      scalar Email
=======
  it('with typesPrefix', async () => {
    const schema = buildSchema(/* GraphQL */ `
      input Say {
        phrase: String!
      }
>>>>>>> d2a42404
    `);
    const result = await plugin(
      schema,
      [],
      {
        schema: 'valibot',
<<<<<<< HEAD
        scalarSchemas: {
          Email: 'v.string([v.email()])',
        },
        defaultScalarTypeSchema: 'v.string()',
      },
      {},
    );
    expect(result.content).toMatchInlineSnapshot(`
      "

      export function ScalarsInputSchema(): v.GenericSchema<ScalarsInput> {
        return v.object({
          date: v.string(),
          email: v.nullish(v.string([v.email()])),
          str: v.string()
        })
      }
      "
    `)
  });

  it.todo('with typesPrefix')
  it.todo('with typesSuffix')
=======
        typesPrefix: 'I',
        importFrom: './types',
      },
      {},
    );
    expect(result.prepend).toMatchInlineSnapshot(`
      [
        "import * as v from 'valibot'",
        "import { ISay } from './types'",
      ]
    `)
    expect(result.content).toMatchInlineSnapshot(`
      "

      export function ISaySchema(): v.GenericSchema<ISay> {
        return v.object({
          phrase: v.string()
        })
      }
      "
    `)
  })
  it('with typesSuffix', async () => {
    const schema = buildSchema(/* GraphQL */ `
      input Say {
        phrase: String!
      }
    `);
    const result = await plugin(
      schema,
      [],
      {
        schema: 'valibot',
        typesSuffix: 'I',
        importFrom: './types',
      },
      {},
    );
    expect(result.prepend).toMatchInlineSnapshot(`
      [
        "import * as v from 'valibot'",
        "import { SayI } from './types'",
      ]
    `)
    expect(result.content).toMatchInlineSnapshot(`
      "

      export function SayISchema(): v.GenericSchema<SayI> {
        return v.object({
          phrase: v.string()
        })
      }
      "
    `)
  })
>>>>>>> d2a42404
  it.todo('with default input values')
  describe('issues #19', () => {
    it('string field', async () => {
      const schema = buildSchema(/* GraphQL */ `
        input UserCreateInput {
          profile: String @constraint(minLength: 1, maxLength: 5000)
        }
        directive @constraint(minLength: Int!, maxLength: Int!) on INPUT_FIELD_DEFINITION
      `);
      const result = await plugin(
        schema,
        [],
        {
          schema: 'valibot',
          directives: {
            constraint: {
              minLength: ['minLength', '$1', 'Please input more than $1'],
              maxLength: ['maxLength', '$1', 'Please input less than $1'],
            },
          },
        },
        {},
      );
      expect(result.content).toMatchInlineSnapshot(`
        "

        export function UserCreateInputSchema(): v.GenericSchema<UserCreateInput> {
          return v.object({
            profile: v.nullish(v.pipe(v.string(), v.minLength(1, "Please input more than 1"), v.maxLength(5000, "Please input less than 5000")))
          })
        }
        "
      `)
    });

    it('not null field', async () => {
      const schema = buildSchema(/* GraphQL */ `
        input UserCreateInput {
          profile: String! @constraint(minLength: 1, maxLength: 5000)
        }
        directive @constraint(minLength: Int!, maxLength: Int!) on INPUT_FIELD_DEFINITION
      `);
      const result = await plugin(
        schema,
        [],
        {
          schema: 'valibot',
          directives: {
            constraint: {
              minLength: ['minLength', '$1', 'Please input more than $1'],
              maxLength: ['maxLength', '$1', 'Please input less than $1'],
            },
          },
        },
        {},
      );

      expect(result.content).toMatchInlineSnapshot(`
        "

        export function UserCreateInputSchema(): v.GenericSchema<UserCreateInput> {
          return v.object({
            profile: v.pipe(v.string(), v.minLength(1, "Please input more than 1"), v.maxLength(5000, "Please input less than 5000"))
          })
        }
        "
      `)
    });
    it.todo('list field')
    describe('pR #112', () => {
      it.todo('with notAllowEmptyString')
      it.todo('without notAllowEmptyString')
    })
    describe('with withObjectType', () => {
      it('not generate if withObjectType false', async () => {
        const schema = buildSchema(/* GraphQL */ `
          type User {
            id: ID!
            name: String
          }
        `);
        const result = await plugin(
          schema,
          [],
          {
            schema: 'valibot',
          },
          {},
        );
        expect(result.content).not.toContain('export function UserSchema(): v.GenericSchema<User>');
      });
      it('generate object type contains object type', async () => {
        const schema = buildSchema(/* GraphQL */ `
          type Book {
            author: Author
            title: String
          }

          type Author {
            books: [Book]
            name: String
          }
        `);
        const result = await plugin(
          schema,
          [],
          {
            schema: 'valibot',
            withObjectType: true,
          },
          {},
        );
        expect(result.content).toMatchInlineSnapshot(`
          "

          export function BookSchema(): v.GenericSchema<Book> {
            return v.object({
              __typename: v.optional(v.literal('Book')),
              author: v.nullish(AuthorSchema()),
              title: v.nullish(v.string())
            })
          }

          export function AuthorSchema(): v.GenericSchema<Author> {
            return v.object({
              __typename: v.optional(v.literal('Author')),
              books: v.nullish(v.array(v.nullable(BookSchema()))),
              name: v.nullish(v.string())
            })
          }
          "
        `)

        for (const wantNotContain of ['Query', 'Mutation', 'Subscription'])
          expect(result.content).not.toContain(wantNotContain);
      });
      it('generate both input & type', async () => {
        const schema = buildSchema(/* GraphQL */ `
          scalar Date
          scalar Email
          input UserCreateInput {
            name: String!
            date: Date!
            email: Email!
          }
          input UsernameUpdateInput {
            updateInputId: ID!
            updateName: String!
          }
          type User {
            id: ID!
            name: String
            age: Int
            email: Email
            isMember: Boolean
            createdAt: Date!
          }

          type Mutation {
            _empty: String
          }

          type Query {
            _empty: String
          }

          type Subscription {
            _empty: String
          }
        `);
        const result = await plugin(
          schema,
          [],
          {
            schema: 'valibot',
            withObjectType: true,
            scalarSchemas: {
              Date: 'v.date()',
              Email: 'v.pipe(v.string(), v.email())',
            },
            scalars: {
              ID: {
                input: 'number',
                output: 'string',
              },
            },
          },
          {},
        );
        expect(result.content).toMatchInlineSnapshot(`
          "

          export function UserCreateInputSchema(): v.GenericSchema<UserCreateInput> {
            return v.object({
              name: v.string(),
              date: v.date(),
              email: v.pipe(v.string(), v.email())
            })
          }

          export function UsernameUpdateInputSchema(): v.GenericSchema<UsernameUpdateInput> {
            return v.object({
              updateInputId: v.number(),
              updateName: v.string()
            })
          }

          export function UserSchema(): v.GenericSchema<User> {
            return v.object({
              __typename: v.optional(v.literal('User')),
              id: v.string(),
              name: v.nullish(v.string()),
              age: v.nullish(v.number()),
              email: v.nullish(v.pipe(v.string(), v.email())),
              isMember: v.nullish(v.boolean()),
              createdAt: v.date()
            })
          }
          "
        `)

        for (const wantNotContain of ['Query', 'Mutation', 'Subscription'])
          expect(result.content).not.toContain(wantNotContain);
      });
    })
    it('generate union types', async () => {
      const schema = buildSchema(/* GraphQL */ `
        type Square {
          size: Int
        }
        type Circle {
          radius: Int
        }
        union Shape = Circle | Square
      `);

      const result = await plugin(
        schema,
        [],
        {
          schema: 'valibot',
          withObjectType: true,
        },
        {},
      );

      expect(result.content).toMatchInlineSnapshot(`
        "

        export function SquareSchema(): v.GenericSchema<Square> {
          return v.object({
            __typename: v.optional(v.literal('Square')),
            size: v.nullish(v.number())
          })
        }

        export function CircleSchema(): v.GenericSchema<Circle> {
          return v.object({
            __typename: v.optional(v.literal('Circle')),
            radius: v.nullish(v.number())
          })
        }

        export function ShapeSchema() {
          return v.union([CircleSchema(), SquareSchema()])
        }
        "
      `)
    });
  })
  it('generate union types with single element', async () => {
    const schema = buildSchema(/* GraphQL */ `
      type Square {
        size: Int
      }
      type Circle {
        radius: Int
      }
      union Shape = Circle | Square

      type Geometry {
        shape: Shape
      }
    `);

    const result = await plugin(
      schema,
      [],
      {
        schema: 'valibot',
        withObjectType: true,
      },
      {},
    );

    expect(result.content).toMatchInlineSnapshot(`
      "

      export function SquareSchema(): v.GenericSchema<Square> {
        return v.object({
          __typename: v.optional(v.literal('Square')),
          size: v.nullish(v.number())
        })
      }

      export function CircleSchema(): v.GenericSchema<Circle> {
        return v.object({
          __typename: v.optional(v.literal('Circle')),
          radius: v.nullish(v.number())
        })
      }

      export function ShapeSchema() {
        return v.union([CircleSchema(), SquareSchema()])
      }

      export function GeometrySchema(): v.GenericSchema<Geometry> {
        return v.object({
          __typename: v.optional(v.literal('Geometry')),
          shape: v.nullish(ShapeSchema())
        })
      }
      "
    `)
  });
  it('correctly reference generated union types', async () => {
    const schema = buildSchema(/* GraphQL */ `
      type Circle {
        radius: Int
      }
      union Shape = Circle
    `);

    const result = await plugin(
      schema,
      [],
      {
        schema: 'valibot',
        withObjectType: true,
      },
      {},
    );

    expect(result.content).toMatchInlineSnapshot(`
      "

      export function CircleSchema(): v.GenericSchema<Circle> {
        return v.object({
          __typename: v.optional(v.literal('Circle')),
          radius: v.nullish(v.number())
        })
      }

      export function ShapeSchema() {
        return CircleSchema()
      }
      "
    `)
  });
  it('generate enum union types', async () => {
    const schema = buildSchema(/* GraphQL */ `
      enum PageType {
        PUBLIC
        BASIC_AUTH
      }

      enum MethodType {
        GET
        POST
      }

      union AnyType = PageType | MethodType
    `);

    const result = await plugin(
      schema,
      [],
      {
        schema: 'valibot',
        withObjectType: true,
      },
      {},
    );

    expect(result.content).toMatchInlineSnapshot(`
      "
      export const PageTypeSchema = v.enum_(PageType);

      export const MethodTypeSchema = v.enum_(MethodType);

      export function AnyTypeSchema() {
        return v.union([PageTypeSchema, MethodTypeSchema])
      }
      "
    `)
  });
  it.todo('generate union types with single element, export as const')
  it('with object arguments', async () => {
    const schema = buildSchema(/* GraphQL */ `
      type MyType {
        foo(a: String, b: Int!, c: Boolean, d: Float!, e: Text): String
      }
      scalar Text
    `);
    const result = await plugin(
      schema,
      [],
      {
        schema: 'valibot',
        withObjectType: true,
        scalars: {
          Text: 'string',
        },
      },
      {},
    );
    expect(result.content).toMatchInlineSnapshot(`
      "

      export function MyTypeSchema(): v.GenericSchema<MyType> {
        return v.object({
          __typename: v.optional(v.literal('MyType')),
          foo: v.nullish(v.string())
        })
      }

      export function MyTypeFooArgsSchema(): v.GenericSchema<MyTypeFooArgs> {
        return v.object({
          a: v.nullish(v.string()),
          b: v.number(),
          c: v.nullish(v.boolean()),
          d: v.number(),
          e: v.nullish(v.string())
        })
      }
      "
    `)
  });
  describe('with InterfaceType', () => {
    it('not generate if withObjectType false', async () => {
      const schema = buildSchema(/* GraphQL */ `
        interface User {
          id: ID!
          name: String
        }
      `);
      const result = await plugin(
        schema,
        [],
        {
          schema: 'valibot',
          withObjectType: false,
        },
        {},
      );
      expect(result.content).not.toContain('export function UserSchema(): v.GenericSchema<User>');
    });
    it('generate if withObjectType true', async () => {
      const schema = buildSchema(/* GraphQL */ `
        interface Book {
          title: String
        }
      `);
      const result = await plugin(
        schema,
        [],
        {
          schema: 'valibot',
          withObjectType: true,
        },
        {},
      );
      expect(result.content).toMatchInlineSnapshot(`
        "

        export function BookSchema(): v.GenericSchema<Book> {
          return v.object({
            title: v.nullish(v.string())
          })
        }
        "
      `)
    });
    it('generate interface type contains interface type', async () => {
      const schema = buildSchema(/* GraphQL */ `
        interface Book {
          author: Author
          title: String
        }

        interface Author {
          books: [Book]
          name: String
        }
      `);
      const result = await plugin(
        schema,
        [],
        {
          schema: 'valibot',
          withObjectType: true,
        },
        {},
      );
      expect(result.content).toMatchInlineSnapshot(`
        "

        export function BookSchema(): v.GenericSchema<Book> {
          return v.object({
            author: v.nullish(AuthorSchema()),
            title: v.nullish(v.string())
          })
        }

        export function AuthorSchema(): v.GenericSchema<Author> {
          return v.object({
            books: v.nullish(v.array(v.nullable(BookSchema()))),
            name: v.nullish(v.string())
          })
        }
        "
      `)
    });
    it('generate object type contains interface type', async () => {
      const schema = buildSchema(/* GraphQL */ `
        interface Book {
          title: String!
          author: Author!
        }

        type Textbook implements Book {
          title: String!
          author: Author!
          courses: [String!]!
        }

        type ColoringBook implements Book {
          title: String!
          author: Author!
          colors: [String!]!
        }

        type Author {
          books: [Book!]
          name: String
        }
      `);
      const result = await plugin(
        schema,
        [],
        {
          schema: 'valibot',
          withObjectType: true,
        },
        {},
      );
      expect(result.content).toMatchInlineSnapshot(`
        "

        export function BookSchema(): v.GenericSchema<Book> {
          return v.object({
            title: v.string(),
            author: AuthorSchema()
          })
        }

        export function TextbookSchema(): v.GenericSchema<Textbook> {
          return v.object({
            __typename: v.optional(v.literal('Textbook')),
            title: v.string(),
            author: AuthorSchema(),
            courses: v.array(v.string())
          })
        }

        export function ColoringBookSchema(): v.GenericSchema<ColoringBook> {
          return v.object({
            __typename: v.optional(v.literal('ColoringBook')),
            title: v.string(),
            author: AuthorSchema(),
            colors: v.array(v.string())
          })
        }

        export function AuthorSchema(): v.GenericSchema<Author> {
          return v.object({
            __typename: v.optional(v.literal('Author')),
            books: v.nullish(v.array(BookSchema())),
            name: v.nullish(v.string())
          })
        }
        "
      `)
    });
  })
  it.todo('properly generates custom directive values')
  it.todo('exports as const instead of func')
  it.todo('generate both input & type, export as const')
  it.todo('issue #394')
})<|MERGE_RESOLUTION|>--- conflicted
+++ resolved
@@ -433,7 +433,6 @@
       "
     `)
   });
-<<<<<<< HEAD
 
   it('with defaultScalarTypeSchema', async () => {
     const schema = buildSchema(/* GraphQL */ `
@@ -444,20 +443,12 @@
       }
       scalar Date
       scalar Email
-=======
-  it('with typesPrefix', async () => {
-    const schema = buildSchema(/* GraphQL */ `
-      input Say {
-        phrase: String!
-      }
->>>>>>> d2a42404
-    `);
-    const result = await plugin(
-      schema,
-      [],
-      {
-        schema: 'valibot',
-<<<<<<< HEAD
+    `);
+    const result = await plugin(
+      schema,
+      [],
+      {
+        schema: 'valibot',
         scalarSchemas: {
           Email: 'v.string([v.email()])',
         },
@@ -479,9 +470,17 @@
     `)
   });
 
-  it.todo('with typesPrefix')
-  it.todo('with typesSuffix')
-=======
+  it('with typesPrefix', async () => {
+    const schema = buildSchema(/* GraphQL */ `
+      input Say {
+        phrase: String!
+      }
+    `);
+    const result = await plugin(
+      schema,
+      [],
+      {
+        schema: 'valibot',
         typesPrefix: 'I',
         importFrom: './types',
       },
@@ -537,7 +536,6 @@
       "
     `)
   })
->>>>>>> d2a42404
   it.todo('with default input values')
   describe('issues #19', () => {
     it('string field', async () => {
